--- conflicted
+++ resolved
@@ -7,12 +7,8 @@
     public interface IProxyService
     {
         SslProtocols SslProtocols { get; set; }
-<<<<<<< HEAD
         WindowsProxyUsePolicy ProxyType { get; }
-=======
-        bool UseSystemProxy { get; }
-        HttpClientHandler GetHttpClientHandler();
->>>>>>> bf4653f9
+        HttpMessageHandler GetHttpMessageHandler();
         HttpClient GetHttpClient(bool checkSsl = true);
         IWebProxy? GetWebProxy();
     }
