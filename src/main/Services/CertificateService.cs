--- conflicted
+++ resolved
@@ -110,15 +110,9 @@
                 {
                     return new CertificateInfo()
                     {
-<<<<<<< HEAD
-                        Certificate = ReadForUse(pfxFileInfo, renewal.PfxPassword.Value),
-                        CacheFile = pfxFileInfo,
-                        CacheFilePassword = renewal.PfxPassword.Value
-=======
                         Certificate = ReadForUse(pfxFileInfo, renewal.PfxPassword?.Value),
                         CacheFile = pfxFileInfo,
                         CacheFilePassword = renewal.PfxPassword?.Value
->>>>>>> 9471b688
                     };
                 }
                 catch
@@ -256,11 +250,7 @@
                 }
                    
                 tempPfx.FriendlyName = $"{friendlyName} {DateTime.Now.ToUserString()}";
-<<<<<<< HEAD
-                File.WriteAllBytes(pfxFileInfo.FullName, tempPfx.Export(X509ContentType.Pfx, renewal.PfxPassword.Value));
-=======
                 File.WriteAllBytes(pfxFileInfo.FullName, tempPfx.Export(X509ContentType.Pfx, renewal.PfxPassword?.Value));
->>>>>>> 9471b688
                 pfxFileInfo.Refresh();
             }
 
@@ -272,15 +262,9 @@
             // Recreate X509Certificate2 with correct flags for Store/Install
             return new CertificateInfo()
             {
-<<<<<<< HEAD
-                Certificate = ReadForUse(pfxFileInfo, renewal.PfxPassword.Value),
-                CacheFile = pfxFileInfo,
-                CacheFilePassword = renewal.PfxPassword.Value
-=======
                 Certificate = ReadForUse(pfxFileInfo, renewal.PfxPassword?.Value),
                 CacheFile = pfxFileInfo,
                 CacheFilePassword = renewal.PfxPassword?.Value
->>>>>>> 9471b688
             };
         }
 
