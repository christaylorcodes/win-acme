--- conflicted
+++ resolved
@@ -1,111 +1,103 @@
-﻿using DnsClient.Protocol;
-using System;
-using System.Collections.Generic;
-using System.Linq;
-using System.Net;
-using System.Net.Http;
-using System.Net.Http.Headers;
-using System.Text;
-using System.Text.Json;
-using System.Threading.Tasks;
-
-namespace PKISharp.WACS.Plugins.ValidationPlugins.Simply
-{
-    public class SimplyDnsClient
-    {
-        private readonly HttpClient _httpClient;
-        private readonly string _baseUrl = "https://api.simply.com/2";
-
-        public SimplyDnsClient(string account, string apiKey, HttpClient httpClient)
-        {
-            _httpClient = httpClient;
-            _httpClient.DefaultRequestHeaders.Authorization = new AuthenticationHeaderValue("Basic", EncodeBasicAuth(account, apiKey));
-        }
-
-        public async Task<List<Product>> GetAllProducts()
-        {
-            return await GetProductsAsync();
-        }
-
-        public async Task CreateRecordAsync(string objectId, string domain, string value)
-        {
-            await CreateRecordAsync(objectId, new DnsRecord
-            {
-                Type = "TXT",
-                Name = domain,
-                Data = value,
-                Ttl = 3600,
-            });
-        }
-
-        public async Task DeleteRecordAsync(string objectId, string domain, string value)
-        {
-            var products = await GetProductsAsync();
-            var product = products.FirstOrDefault(x => x.Object == objectId);
-            if (product == null)
-            {
-                throw new Exception($"Unable to find product with object id {objectId}.");
-            }
-            var records = await GetRecordsAsync(objectId);
-<<<<<<< HEAD
-            var record = records.SingleOrDefault(x => x.Type == "TXT" && $"{x.Name}.{product?.Domain?.NameIdn}" == domain && x.Data == value);
-=======
-            var record = records.SingleOrDefault(x => x.Type == "TXT" && $"{x.Name}.{product.Domain?.NameIdn ?? "unknown"}" == domain && x.Data == value);
->>>>>>> 7679b752
-            if (record is null)
-            {
-                throw new Exception($"The TXT record {domain} that should be deleted does not exist at Simply.");
-            }
-            await DeleteRecordAsync(objectId, record.RecordId);
-        }
-
-        private async Task<List<Product>> GetProductsAsync()
-        {
-            using var response = await _httpClient.GetAsync(_baseUrl + "/my/products");
-            await using var stream = await response.Content.ReadAsStreamAsync();
-            var products = await JsonSerializer.DeserializeAsync<ProductList>(stream);
-            if (products == null || products.Products == null)
-            {
-<<<<<<< HEAD
-                throw new Exception("Unable to retrieve products");
-=======
-                throw new InvalidOperationException();
->>>>>>> 7679b752
-            }
-            return products.Products;
-        }
-
-        private async Task CreateRecordAsync(string objectId, DnsRecord record)
-        {
-            using var content = new StringContent(JsonSerializer.Serialize(record), Encoding.UTF8, "application/json");
-            using var response = await _httpClient.PostAsync(_baseUrl + $"/my/products/{WebUtility.UrlEncode(objectId)}/dns/records", content);
-            var responseBody = await response.Content.ReadAsStringAsync();
-            _ = response.EnsureSuccessStatusCode();
-        }
-
-        private async Task DeleteRecordAsync(string objectId, int recordId)
-        {
-            using var response = await _httpClient.DeleteAsync(_baseUrl + $"/my/products/{WebUtility.UrlEncode(objectId)}/dns/records/{recordId}");
-            var responseBody = await response.Content.ReadAsStringAsync();
-            _ = response.EnsureSuccessStatusCode();
-        }
-
-        private async Task<List<DnsRecord>> GetRecordsAsync(string objectId)
-        {
-            using var response = await _httpClient.GetAsync(_baseUrl + $"/my/products/{WebUtility.UrlEncode(objectId)}/dns/records");
-            _ = response.EnsureSuccessStatusCode();
-            await using var stream = await response.Content.ReadAsStreamAsync();
-            var records = await JsonSerializer.DeserializeAsync<DnsRecordList>(stream);
-            if (records == null || records.Records == null)
-            {
-                throw new InvalidOperationException();
-            }
-            return records.Records;
-        }
-
-        private static string EncodeBasicAuth(string account, string apiKey)
-        {
-            return Convert.ToBase64String(Encoding.UTF8.GetBytes(WebUtility.UrlEncode(account) + ":" + WebUtility.UrlEncode(apiKey)));
-        }
-    }
+﻿using DnsClient.Protocol;
+using System;
+using System.Collections.Generic;
+using System.Linq;
+using System.Net;
+using System.Net.Http;
+using System.Net.Http.Headers;
+using System.Text;
+using System.Text.Json;
+using System.Threading.Tasks;
+
+namespace PKISharp.WACS.Plugins.ValidationPlugins.Simply
+{
+    public class SimplyDnsClient
+    {
+        private readonly HttpClient _httpClient;
+        private readonly string _baseUrl = "https://api.simply.com/2";
+
+        public SimplyDnsClient(string account, string apiKey, HttpClient httpClient)
+        {
+            _httpClient = httpClient;
+            _httpClient.DefaultRequestHeaders.Authorization = new AuthenticationHeaderValue("Basic", EncodeBasicAuth(account, apiKey));
+        }
+
+        public async Task<List<Product>> GetAllProducts()
+        {
+            return await GetProductsAsync();
+        }
+
+        public async Task CreateRecordAsync(string objectId, string domain, string value)
+        {
+            await CreateRecordAsync(objectId, new DnsRecord
+            {
+                Type = "TXT",
+                Name = domain,
+                Data = value,
+                Ttl = 3600,
+            });
+        }
+
+        public async Task DeleteRecordAsync(string objectId, string domain, string value)
+        {
+            var products = await GetProductsAsync();
+            var product = products.FirstOrDefault(x => x.Object == objectId);
+            if (product == null)
+            {
+                throw new Exception($"Unable to find product with object id {objectId}.");
+            }
+            var records = await GetRecordsAsync(objectId);
+            var record = records.SingleOrDefault(x => x.Type == "TXT" && $"{x.Name}.{product.Domain?.NameIdn ?? "unknown"}" == domain && x.Data == value);
+            if (record is null)
+            {
+                throw new Exception($"The TXT record {domain} that should be deleted does not exist at Simply.");
+            }
+            await DeleteRecordAsync(objectId, record.RecordId);
+        }
+
+        private async Task<List<Product>> GetProductsAsync()
+        {
+            using var response = await _httpClient.GetAsync(_baseUrl + "/my/products");
+            await using var stream = await response.Content.ReadAsStreamAsync();
+            var products = await JsonSerializer.DeserializeAsync<ProductList>(stream);
+            if (products == null || products.Products == null)
+            {
+                throw new Exception("Unable to retrieve products");
+            }
+            return products.Products;
+        }
+
+        private async Task CreateRecordAsync(string objectId, DnsRecord record)
+        {
+            using var content = new StringContent(JsonSerializer.Serialize(record), Encoding.UTF8, "application/json");
+            using var response = await _httpClient.PostAsync(_baseUrl + $"/my/products/{WebUtility.UrlEncode(objectId)}/dns/records", content);
+            var responseBody = await response.Content.ReadAsStringAsync();
+            _ = response.EnsureSuccessStatusCode();
+        }
+
+        private async Task DeleteRecordAsync(string objectId, int recordId)
+        {
+            using var response = await _httpClient.DeleteAsync(_baseUrl + $"/my/products/{WebUtility.UrlEncode(objectId)}/dns/records/{recordId}");
+            var responseBody = await response.Content.ReadAsStringAsync();
+            _ = response.EnsureSuccessStatusCode();
+        }
+
+        private async Task<List<DnsRecord>> GetRecordsAsync(string objectId)
+        {
+            using var response = await _httpClient.GetAsync(_baseUrl + $"/my/products/{WebUtility.UrlEncode(objectId)}/dns/records");
+            _ = response.EnsureSuccessStatusCode();
+            await using var stream = await response.Content.ReadAsStreamAsync();
+            var records = await JsonSerializer.DeserializeAsync<DnsRecordList>(stream);
+            if (records == null || records.Records == null)
+            {
+                throw new InvalidOperationException();
+            }
+            return records.Records;
+        }
+
+        private static string EncodeBasicAuth(string account, string apiKey)
+        {
+            return Convert.ToBase64String(Encoding.UTF8.GetBytes(WebUtility.UrlEncode(account) + ":" + WebUtility.UrlEncode(apiKey)));
+        }
+    }
 }