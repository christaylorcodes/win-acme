﻿using System;
using System.Collections.Generic;
using System.IO;
using System.Linq;
using System.Threading;
using System.Security.Cryptography.X509Certificates;
using System.Net;
using System.Security.Principal;
using CommandLine;
using Microsoft.Win32.TaskScheduler;
using System.Reflection;
using ACMESharp;
using ACMESharp.HTTP;
using ACMESharp.JOSE;
using ACMESharp.PKI;
using System.Security.Cryptography;
using ACMESharp.ACME;
using Serilog;
using System.Text;
using Serilog.Events;

namespace LetsEncrypt.ACME.Simple
{
    class Program
    {
        private const string ClientName = "letsencrypt-win-simple";
        private static string _certificateStore = "WebHosting";
        public static float RenewalPeriod = 60;
        public static bool CentralSsl = false;
        public static string BaseUri { get; set; }
        private static string _configPath;
        private static string _certificatePath;
        private static Settings _settings;
        private static AcmeClient _client;
        public static Options Options;

        static bool IsElevated
            => new WindowsPrincipal(WindowsIdentity.GetCurrent()).IsInRole(WindowsBuiltInRole.Administrator);

        private static void Main(string[] args)
        {
            bool retry = false;
            CreateLogger();

            ServicePointManager.SecurityProtocol = SecurityProtocolType.Tls | SecurityProtocolType.Tls11 | SecurityProtocolType.Tls12;

            if (!TryParseOptions(args))
                return;

            Console.WriteLine("Let's Encrypt (Simple Windows ACME Client)");
            BaseUri = Options.BaseUri;

            if (Options.Test)
                SetTestParameters();

            if (Options.San)
                Log.Debug("San Option Enabled: Running per site and not per host");

            ParseRenewalPeriod();
            ParseCertificateStore();

            Log.Information("ACME Server: {BaseUri}", BaseUri);

            ParseCentralSslStore();

            CreateSettings();
            CreateConfigPath();

            SetAndCreateCertificatePath();
            do
            {
                try
                {
                    using (var signer = new RS256Signer())
                    {
                        signer.Init();

<<<<<<< HEAD
                        _client.Init();
                        Log.Information("Getting AcmeServerDirectory");
                        _client.GetDirectory(true);
=======
                        var signerPath = Path.Combine(_configPath, "Signer");
                        if (File.Exists(signerPath))
                            LoadSignerFromFile(signer, signerPath);
>>>>>>> 9019f3a9

                        using (_client = new AcmeClient(new Uri(BaseUri), new AcmeServerDirectory(), signer))
                        {
<<<<<<< HEAD
                            string email = Options.SignerEmail;
                            if (string.IsNullOrWhiteSpace(email))
                            {
                                Console.Write("Enter an email address (not public, used for renewal fail notices): ");
                                email = Console.ReadLine().Trim();
=======
                            _client = ConfigureAcmeClient(_client);

                            _client.Init();
                            Console.WriteLine("\nGetting AcmeServerDirectory");
                            Log.Information("Getting AcmeServerDirectory");
                            _client.GetDirectory(true);

                            var registrationPath = Path.Combine(_configPath, "Registration");
                            if (File.Exists(registrationPath))
                                LoadRegistrationFromFile(registrationPath);
                            else
                            {
                                string email;
                                if (String.IsNullOrWhiteSpace(Options.EmailAddress))
                                {
                                    Console.Write("Enter an email address (not public, used for renewal fail notices): ");
                                    email = Console.ReadLine().Trim();
                                }
                                else
                                {
                                    email = Options.EmailAddress;
                                }

                                string[] contacts = GetContacts(email);

                                AcmeRegistration registration = CreateRegistration(contacts);

                                if (!Options.AcceptTos && !Options.Renew)
                                {
                                    if (!PromptYesNo($"Do you agree to {registration.TosLinkUri}?"))
                                        return;
                                }

                                UpdateRegistration();
                                SaveRegistrationToFile(registrationPath);
                                SaveSignerToFile(signer, signerPath);
>>>>>>> 9019f3a9
                            }

                            if (Options.Renew)
                            {
                                CheckRenewalsAndWaitForEnterKey();
                                return;
                            }

                            List<Target> targets = GetTargetsSorted();

                            WriteBindings(targets);

                            Console.WriteLine();
                            PrintMenuForPlugins();

<<<<<<< HEAD
                        Console.WriteLine();
                        PrintMenuForPlugins();

                        if (string.IsNullOrEmpty(Options.ManualHost) && string.IsNullOrWhiteSpace(Options.Plugin))
                        {
                            Console.WriteLine(" A: Get certificates for all hosts");
                            Console.WriteLine(" Q: Quit");
                            Console.Write("Which host do you want to get a certificate for: ");
                            var command = ReadCommandFromConsole();
                            switch (command)
=======
                            if (string.IsNullOrEmpty(Options.ManualHost))
>>>>>>> 9019f3a9
                            {
                                Console.WriteLine(" A: Get certificates for all hosts");
                                Console.WriteLine(" Q: Quit");
                                Console.Write("Which host do you want to get a certificate for: ");
                                var command = ReadCommandFromConsole();
                                switch (command)
                                {
                                    case "a":
                                        GetCertificatesForAllHosts(targets);
                                        break;
                                    case "q":
                                        return;
                                    default:
                                        ProcessDefaultCommand(targets, command);
                                        break;
                                }
                            }
                        }
                        else if (!string.IsNullOrWhiteSpace(Options.Plugin))
                        {
                            // If there's a plugin in the options, only do ProcessDefaultCommand for the selected plugin
                            // Plugins that can run automatically should allow for an empty string as menu response to work
                            ProcessDefaultCommand(targets, string.Empty);
                        }
                    }
                    retry = false;
                    Console.WriteLine("Press enter to continue.");
                    Console.ReadLine();
                }
<<<<<<< HEAD
            }
            catch (Exception e)
            {
                Environment.ExitCode = e.HResult;

                Log.Error("Error {@e}", e);
                var acmeWebException = e as AcmeClient.AcmeWebException;
                if (acmeWebException != null)
                {
                    Log.Error("ACME Server Returned: {acmeWebExceptionMessage} - Response: {acmeWebExceptionResponse}", acmeWebException.Message, acmeWebException.Response.ContentAsString);
                }
            }

            if (string.IsNullOrWhiteSpace(Options.Plugin))
            {
                Console.WriteLine("Press enter to continue.");
                Console.ReadLine();
            }
=======
                catch (Exception e)
                {
                    Log.Error("Error {@e}", e);
                    Console.ForegroundColor = ConsoleColor.Red;
                    var acmeWebException = e as AcmeClient.AcmeWebException;
                    if (acmeWebException != null)
                    {
                        Console.WriteLine(acmeWebException.Message);
                        Console.WriteLine("ACME Server Returned:");
                        Console.WriteLine(acmeWebException.Response.ContentAsString);
                    }
                    else
                    {
                        Console.WriteLine(e);
                    }
                    Console.ResetColor();
                    if (Options.Renew)
                    {
                        Console.WriteLine("Would you like to start again? (y/n)");
                        if (ReadCommandFromConsole() == "y") { retry = true; }
                    }
                }
            } while (retry);
            
>>>>>>> 9019f3a9
        }

        private static bool TryParseOptions(string[] args)
        {
            try
            {
                var commandLineParseResult = Parser.Default.ParseArguments<Options>(args);
                var parsed = commandLineParseResult as Parsed<Options>;
                if (parsed == null)
                {
                    LogParsingErrorAndWaitForEnter();
                    return false; // not parsed
                }

                Options = parsed.Value;

                Log.Debug("{@Options}", Options);

                return true;
            }
            catch
            {
                Console.WriteLine("Failed while parsing options.");
                throw;
            }
        }

        private static AcmeClient ConfigureAcmeClient(AcmeClient client)
        {
            if (!string.IsNullOrWhiteSpace(Options.Proxy))
            {
                client.Proxy = new WebProxy(Options.Proxy);
                Console.ForegroundColor = ConsoleColor.Yellow;
                Console.WriteLine("Proxying via " + Options.Proxy);
                Console.ResetColor();
            }

            return client;
        }

        private static AcmeRegistration CreateRegistration(string[] contacts)
        {
            Log.Information("Calling Register");
            var registration = _client.Register(contacts);
            return registration;
        }

        private static void SetTestParameters()
        {
            BaseUri = "https://acme-staging.api.letsencrypt.org/";
            Log.Debug("Test paramater set: {BaseUri}", BaseUri);
        }

        private static void ProcessDefaultCommand(List<Target> targets, string command)
        {
            var targetId = 0;
            if (Int32.TryParse(command, out targetId))
            {
                GetCertificateForTargetId(targets, targetId);
                return;
            }

            HandleMenuResponseForPlugins(targets, command);
        }

        private static void HandleMenuResponseForPlugins(List<Target> targets, string command)
        {
            // Only run the plugin specified in the config
            if (!string.IsNullOrWhiteSpace(Options.Plugin))
            {
                var plugin = Target.Plugins.Values.FirstOrDefault(x => string.Equals(x.Name, Options.Plugin, StringComparison.InvariantCultureIgnoreCase));
                if (plugin != null)
                    plugin.HandleMenuResponse(command, targets);
                else
                {
                    Console.WriteLine($"Plugin '{Options.Plugin}' could not be found. Press enter to exit.");
                    Console.ReadLine();
                }
            }
            else
            {
                foreach (var plugin in Target.Plugins.Values)
                    plugin.HandleMenuResponse(command, targets);
            }
        }

        private static void GetCertificateForTargetId(List<Target> targets, int targetId)
        {
            if (!Options.San)
            {
                var targetIndex = targetId - 1;
                if (targetIndex >= 0 && targetIndex < targets.Count)
                {
                    Target binding = GetBindingByIndex(targets, targetIndex);
                    binding.Plugin.Auto(binding);
                }
            }
            else
            {
                Target binding = GetBindingBySiteId(targets, targetId);
                binding.Plugin.Auto(binding);
            }
        }

        private static Target GetBindingByIndex(List<Target> targets, int targetIndex)
        {
            return targets[targetIndex];
        }

        private static Target GetBindingBySiteId(List<Target> targets, int targetId)
        {
            return targets.First(t => t.SiteId == targetId);
        }

        private static void GetCertificatesForAllHosts(List<Target> targets)
        {
            foreach (var target in targets)
                target.Plugin.Auto(target);
        }

        private static void CheckRenewalsAndWaitForEnterKey()
        {
            CheckRenewals();
            WaitForEnterKey();
        }

        private static void WaitForEnterKey()
        {
#if DEBUG
            Console.WriteLine("Press enter to continue.");
            Console.ReadLine();
#endif
        }

        private static void LoadRegistrationFromFile(string registrationPath)
        {
            Log.Information("Loading Registration from {registrationPath}", registrationPath);
            using (var registrationStream = File.OpenRead(registrationPath))
                _client.Registration = AcmeRegistration.Load(registrationStream);
        }

        private static string[] GetContacts(string email)
        {
            var contacts = new string[] { };
            if (!String.IsNullOrEmpty(email))
            {
                Log.Debug("Registration email: {email}", email);
                email = "mailto:" + email;
                contacts = new string[] { email };
            }

            return contacts;
        }

        private static void SaveSignerToFile(RS256Signer signer, string signerPath)
        {
            Log.Information("Saving Signer");
            using (var signerStream = File.OpenWrite(signerPath))
                signer.Save(signerStream);
        }

        private static void SaveRegistrationToFile(string registrationPath)
        {
            Log.Information("Saving Registration");
            using (var registrationStream = File.OpenWrite(registrationPath))
                _client.Registration.Save(registrationStream);
        }

        private static void UpdateRegistration()
        {
            Log.Information("Updating Registration");
            _client.UpdateRegistration(true, true);
        }

        private static void WriteBindings(List<Target> targets)
        {
            if (targets.Count == 0 && string.IsNullOrEmpty(Options.ManualHost))
                WriteNoTargetsFound();
            else
            {
                int hostsPerPage = GetHostsPerPageFromSettings();

                if (targets.Count > hostsPerPage)
                    WriteBindingsFromTargetsPaged(targets, hostsPerPage, 1);
                else
                    WriteBindingsFromTargetsPaged(targets, targets.Count, 1);
            }
        }

        private static void PrintMenuForPlugins()
        {
            // Check for a plugin specified in the options
            // Only print the menus if there's no plugin specified
            // Otherwise: you actually have no choice, the specified plugin will run
            if (!string.IsNullOrWhiteSpace(Options.Plugin))
                return;

            foreach (var plugin in Target.Plugins.Values)
            {
                if (string.IsNullOrEmpty(Options.ManualHost))
                {
                    plugin.PrintMenu();
                }
                else if (plugin.Name == "Manual")
                {
                    plugin.PrintMenu();
                }
            }
        }

        private static int GetHostsPerPageFromSettings()
        {
            int hostsPerPage = 50;
            try
            {
                hostsPerPage = Properties.Settings.Default.HostsPerPage;
            }
            catch (Exception ex)
            {
                Log.Error("Error getting HostsPerPage setting, setting to default value. Error: {@ex}",
                    ex);
            }

            return hostsPerPage;
        }

        private static void WriteNoTargetsFound()
        {
            Log.Error("No targets found.");
        }

        private static void LoadSignerFromFile(RS256Signer signer, string signerPath)
        {
            Log.Information("Loading Signer from {signerPath}", signerPath);
            using (var signerStream = File.OpenRead(signerPath))
                signer.Load(signerStream);
        }
        
        private static void SetAndCreateCertificatePath()
        {
            _certificatePath=Properties.Settings.Default.CertificatePath;
            if (!string.IsNullOrWhiteSpace(Options.CertOutPath))
            {
                _certificatePath = Options.CertOutPath;
            }

            if (string.IsNullOrWhiteSpace(_certificatePath))
                _certificatePath = _configPath;
            else
                CreateCertificatePath();

            Log.Information("Certificate Folder: {_certificatePath}", _certificatePath);

        }

        private static void CreateCertificatePath()
        {
            try
            {
                Directory.CreateDirectory(_certificatePath);
            }
            catch (Exception ex)
            {
                Log.Warning(
                    "Error creating the certificate directory, {_certificatePath}. Defaulting to config path. Error: {@ex}",
                    _certificatePath, ex);

                _certificatePath = _configPath;
            }
        }

        private static void CreateConfigPath()
        {
            _configPath = Path.Combine(Environment.GetFolderPath(Environment.SpecialFolder.ApplicationData), ClientName,
                CleanFileName(BaseUri));
            Log.Information("Config Folder: {_configPath}", _configPath);
            Directory.CreateDirectory(_configPath);
        }

        private static void CreateSettings()
        {
            _settings = new Settings(ClientName, BaseUri);
            Log.Debug("{@_settings}", _settings);
        }

        private static int WriteBindingsFromTargetsPaged(List<Target> targets, int pageSize, int fromNumber)
        {
            do
            {
                int toNumber = fromNumber + pageSize;
                if (toNumber <= targets.Count)
                    fromNumber = WriteBindingsFomTargets(targets, toNumber, fromNumber);
                else
                    fromNumber = WriteBindingsFomTargets(targets, targets.Count + 1, fromNumber);

                if (fromNumber < targets.Count)
                {
                    WriteQuitCommandInformation();
                    string command = ReadCommandFromConsole();
                    switch (command)
                    {
                        case "q":
                            throw new Exception($"Requested to quit application");
                        default:
                            break;
                    }
                }
            } while (fromNumber < targets.Count);

            return fromNumber;
        }

        private static string ReadCommandFromConsole()
        {
            return Console.ReadLine().ToLowerInvariant();
        }

        private static void WriteQuitCommandInformation()
        {
            Console.WriteLine(" Q: Quit");
            Console.Write("Press enter to continue to next page ");
        }

        private static int WriteBindingsFomTargets(List<Target> targets, int toNumber, int fromNumber)
        {
            for (int i = fromNumber; i < toNumber; i++)
            {
                if (!Options.San)
                {
                    Console.WriteLine($" {i}: {targets[i - 1]}");
                }
                else
                {
                    Console.WriteLine($" {targets[i - 1].SiteId}: SAN - {targets[i - 1]}");
                }
                fromNumber++;
            }

            return fromNumber;
        }

        private static List<Target> GetTargetsSorted()
        {
            var targets = new List<Target>();
            if (!string.IsNullOrEmpty(Options.ManualHost))
                return targets;

            foreach (var plugin in Target.Plugins.Values)
            {
                targets.AddRange(!Options.San ? plugin.GetTargets() : plugin.GetSites());
            }

            return targets.OrderBy(p => p.ToString()).ToList();
        }

        private static void ParseCentralSslStore()
        {
            if (!string.IsNullOrWhiteSpace(Options.CentralSslStore))
            {
                Log.Information("Using Centralized SSL Path: {CentralSslStore}", Options.CentralSslStore);
                CentralSsl = true;
            }
        }

        private static void LogParsingErrorAndWaitForEnter()
        {
#if DEBUG
            Log.Debug("Program Debug Enabled");
            Console.WriteLine("Press enter to continue.");
            Console.ReadLine();
#endif
        }

        private static void ParseCertificateStore()
        {
            try
            {
                _certificateStore = Properties.Settings.Default.CertificateStore;
                Log.Information("Certificate Store: {_certificateStore}", _certificateStore);
            }
            catch (Exception ex)
            {
                Log.Warning(
                    "Error reading CertificateStore from app config, defaulting to {_certificateStore} Error: {@ex}",
                    _certificateStore, ex);
            }
        }

        private static void ParseRenewalPeriod()
        {
            try
            {
                RenewalPeriod = Properties.Settings.Default.RenewalDays;
                Log.Information("Renewal Period: {RenewalPeriod}", RenewalPeriod);
            }
            catch (Exception ex)
            {
                Log.Warning("Error reading RenewalDays from app config, defaulting to {RenewalPeriod} Error: {@ex}",
                    RenewalPeriod.ToString(), ex);
            }
        }

        private static void CreateLogger()
        {
            try
            {
                Log.Logger = new LoggerConfiguration()
                    .WriteTo.LiterateConsole(outputTemplate: "{Message}{NewLine}{Exception}")
                    .WriteTo.EventLog("letsencrypt_win_simple", restrictedToMinimumLevel: LogEventLevel.Warning)
                    .ReadFrom.AppSettings()
                    .CreateLogger();
                Log.Information("The global logger has been configured");
            }
            catch
            {
                Console.WriteLine("Error while creating logger.");
                throw;
            }
        }

        private static string CleanFileName(string fileName)
            =>
                Path.GetInvalidFileNameChars()
                    .Aggregate(fileName, (current, c) => current.Replace(c.ToString(), string.Empty));

        public static bool PromptYesNo(string message)
        {
            while (true)
            {
                var response = Console.ReadKey(true);
                if (response.Key == ConsoleKey.Y)
                    return true;
                if (response.Key == ConsoleKey.N)
                    return false;
                Console.WriteLine(message+" (y/n)");
            }
        }

        public static void Auto(Target binding)
        {
            var auth = Authorize(binding);
            if (auth.Status == "valid")
            {
                var pfxFilename = GetCertificate(binding);

                if (Options.Test && !Options.Renew)
                {
                    if (!PromptYesNo($"\nDo you want to install the .pfx into the Certificate Store/ Central SSL Store?"))
                        return;
                }

                if (!CentralSsl)
                {
                    X509Store store;
                    X509Certificate2 certificate;
                    Log.Information("Installing Non-Central SSL Certificate in the certificate store");
                    InstallCertificate(binding, pfxFilename, out store, out certificate);
                    if (Options.Test && !Options.Renew)
                    {
                        if (!PromptYesNo($"\nDo you want to add/update the certificate to your server software?"))
                            return;
                    }
                    Log.Information("Installing Non-Central SSL Certificate in server software");
                    binding.Plugin.Install(binding, pfxFilename, store, certificate);
                    if (!Options.KeepExisting)
                    {
                        UninstallCertificate(binding.Host, out store, certificate);
                    }
                }
                else if (!Options.Renew || !Options.KeepExisting)
                {
                    //If it is using centralized SSL, renewing, and replacing existing it needs to replace the existing binding.
                    Log.Information("Updating new Central SSL Certificate");
                    binding.Plugin.Install(binding);
                }

                if (Options.Test && !Options.Renew)
                {
                    if (!PromptYesNo($"\nDo you want to automatically renew this certificate in {RenewalPeriod} days? This will add a task scheduler task."))
                        return;
                }

                if (!Options.Renew)
                {
                    Log.Information("Adding renewal for {binding}", binding);
                    ScheduleRenewal(binding);
                }
            }
        }

        public static void InstallCertificate(Target binding, string pfxFilename, out X509Store store,
            out X509Certificate2 certificate)
        {
            try
            {
                store = new X509Store(_certificateStore, StoreLocation.LocalMachine);
                store.Open(OpenFlags.OpenExistingOnly | OpenFlags.ReadWrite);
            }
            catch (CryptographicException)
            {
                store = new X509Store(StoreName.My, StoreLocation.LocalMachine);
                store.Open(OpenFlags.OpenExistingOnly | OpenFlags.ReadWrite);
            }
            catch (Exception ex)
            {
                Log.Error("Error encountered while opening certificate store. Error: {@ex}", ex);
                throw new Exception(ex.Message);
            }

            Log.Information("Opened Certificate Store {Name}", store.Name);
            certificate = null;
            try
            {
                X509KeyStorageFlags flags = X509KeyStorageFlags.MachineKeySet | X509KeyStorageFlags.PersistKeySet;
                if (Properties.Settings.Default.PrivateKeyExportable)
                {
                    Console.WriteLine($" Set private key exportable");
                    Log.Information("Set private key exportable");
                    flags |= X509KeyStorageFlags.Exportable;
                }

                // See http://paulstovell.com/blog/x509certificate2
                certificate = new X509Certificate2(pfxFilename, Properties.Settings.Default.PFXPassword,
                    flags);

                certificate.FriendlyName =
                    $"{binding.Host} {DateTime.Now.ToString(Properties.Settings.Default.FileDateFormat)}";
                Log.Debug("{FriendlyName}", certificate.FriendlyName);

                Log.Information("Adding Certificate to Store");
                store.Add(certificate);

                Log.Information("Closing Certificate Store");
            }
            catch (Exception ex)
            {
                Log.Error("Error saving certificate {@ex}", ex);
            }
            store.Close();
        }

        public static void UninstallCertificate(string host, out X509Store store, X509Certificate2 certificate)
        {
            try
            {
                store = new X509Store(_certificateStore, StoreLocation.LocalMachine);
                store.Open(OpenFlags.OpenExistingOnly | OpenFlags.ReadWrite);
            }
            catch (CryptographicException)
            {
                store = new X509Store(StoreName.My, StoreLocation.LocalMachine);
                store.Open(OpenFlags.OpenExistingOnly | OpenFlags.ReadWrite);
            }
            catch (Exception ex)
            {
                Log.Error("Error encountered while opening certificate store. Error: {@ex}", ex);
                throw new Exception(ex.Message);
            }

            Log.Information("Opened Certificate Store {Name}", store.Name);
            try
            {
                X509Certificate2Collection col = store.Certificates.Find(X509FindType.FindBySubjectName, host, false);

                foreach (var cert in col)
                {
                    var subjectName = cert.Subject.Split(',');

                    if (cert.FriendlyName != certificate.FriendlyName && subjectName[0] == "CN=" + host)
                    {
                        Log.Information("Removing Certificate from Store {@cert}", cert);
                        store.Remove(cert);
                    }
                }

                Log.Information("Closing Certificate Store");
            }
            catch (Exception ex)
            {
                Log.Error("Error removing certificate {@ex}", ex);
            }
            store.Close();
        }

        public static string GetCertificate(Target binding)
        {
            var dnsIdentifier = binding.Host;
            var sanList = binding.AlternativeNames;
            List<string> allDnsIdentifiers = new List<string>();

            if (!Options.San)
            {
                allDnsIdentifiers.Add(binding.Host);
            }
            if (binding.AlternativeNames != null)
            {
                allDnsIdentifiers.AddRange(binding.AlternativeNames);
            }

            var cp = CertificateProvider.GetProvider();
            var rsaPkp = new RsaPrivateKeyParams();
            try
            {
                if (Properties.Settings.Default.RSAKeyBits >= 1024)
                {
                    rsaPkp.NumBits = Properties.Settings.Default.RSAKeyBits;
                    Log.Debug("RSAKeyBits: {RSAKeyBits}", Properties.Settings.Default.RSAKeyBits);
                }
                else
                {
                    Log.Warning(
                        "RSA Key Bits less than 1024 is not secure. Letting ACMESharp default key bits. http://openssl.org/docs/manmaster/crypto/RSA_generate_key_ex.html");
                }
            }
            catch (Exception ex)
            {
                Log.Warning("Unable to set RSA Key Bits, Letting ACMESharp default key bits, Error: {@ex}", ex);
            }

            var rsaKeys = cp.GeneratePrivateKey(rsaPkp);
            var csrDetails = new CsrDetails
            {
                CommonName = allDnsIdentifiers[0],
            };
            if (sanList != null)
            {
                if (sanList.Count > 0)
                {
                    csrDetails.AlternativeNames = sanList;
                }
            }
            var csrParams = new CsrParams
            {
                Details = csrDetails,
            };
            var csr = cp.GenerateCsr(csrParams, rsaKeys, Crt.MessageDigest.SHA256);

            byte[] derRaw;
            using (var bs = new MemoryStream())
            {
                cp.ExportCsr(csr, EncodingFormat.DER, bs);
                derRaw = bs.ToArray();
            }
            var derB64U = JwsHelper.Base64UrlEncode(derRaw);
            
            Log.Information("Requesting Certificate");
            var certRequ = _client.RequestCertificate(derB64U);

            Log.Debug("certRequ {@certRequ}", certRequ);

            Log.Information("Request Status: {StatusCode}", certRequ.StatusCode);

            if (certRequ.StatusCode == System.Net.HttpStatusCode.Created)
            {
                var keyGenFile = Path.Combine(_certificatePath, $"{dnsIdentifier}-gen-key.json");
                var keyPemFile = Path.Combine(_certificatePath, $"{dnsIdentifier}-key.pem");
                var csrGenFile = Path.Combine(_certificatePath, $"{dnsIdentifier}-gen-csr.json");
                var csrPemFile = Path.Combine(_certificatePath, $"{dnsIdentifier}-csr.pem");
                var crtDerFile = Path.Combine(_certificatePath, $"{dnsIdentifier}-crt.der");
                var crtPemFile = Path.Combine(_certificatePath, $"{dnsIdentifier}-crt.pem");
                var chainPemFile = Path.Combine(_certificatePath, $"{dnsIdentifier}-chain.pem");
                string crtPfxFile = null;
                if (!CentralSsl)
                {
                    crtPfxFile = Path.Combine(_certificatePath, $"{dnsIdentifier}-all.pfx");
                }
                else
                {
                    crtPfxFile = Path.Combine(Options.CentralSslStore, $"{dnsIdentifier}.pfx");
                }

                using (var fs = new FileStream(keyGenFile, FileMode.Create))
                    cp.SavePrivateKey(rsaKeys, fs);
                using (var fs = new FileStream(keyPemFile, FileMode.Create))
                    cp.ExportPrivateKey(rsaKeys, EncodingFormat.PEM, fs);
                using (var fs = new FileStream(csrGenFile, FileMode.Create))
                    cp.SaveCsr(csr, fs);
                using (var fs = new FileStream(csrPemFile, FileMode.Create))
                    cp.ExportCsr(csr, EncodingFormat.PEM, fs);
                
                Log.Information("Saving Certificate to {crtDerFile}", crtDerFile);
                using (var file = File.Create(crtDerFile))
                    certRequ.SaveCertificate(file);

                Crt crt;
                using (FileStream source = new FileStream(crtDerFile, FileMode.Open),
                    target = new FileStream(crtPemFile, FileMode.Create))
                {
                    crt = cp.ImportCertificate(EncodingFormat.DER, source);
                    cp.ExportCertificate(crt, EncodingFormat.PEM, target);
                }

                // To generate a PKCS#12 (.PFX) file, we need the issuer's public certificate
                var isuPemFile = GetIssuerCertificate(certRequ, cp);

                using (FileStream intermediate = new FileStream(isuPemFile, FileMode.Open),
                    certificate = new FileStream(crtPemFile, FileMode.Open),
                    chain = new FileStream(chainPemFile, FileMode.Create))
                {
                    certificate.CopyTo(chain);
                    intermediate.CopyTo(chain);
                }

                Log.Debug("CentralSsl {CentralSsl} San {San}", CentralSsl.ToString(), Options.San.ToString());

                if (CentralSsl && Options.San)
                {
                    foreach (var host in allDnsIdentifiers)
                    {
                        Console.WriteLine($"Host: {host}");
                        crtPfxFile = Path.Combine(Options.CentralSslStore, $"{host}.pfx");

                        Log.Information("Saving Certificate to {crtPfxFile}", crtPfxFile);
                        using (FileStream source = new FileStream(isuPemFile, FileMode.Open),
                            target = new FileStream(crtPfxFile, FileMode.Create))
                        {
                            try
                            {
                                var isuCrt = cp.ImportCertificate(EncodingFormat.PEM, source);
                                cp.ExportArchive(rsaKeys, new[] { crt, isuCrt }, ArchiveFormat.PKCS12, target,
                                    Properties.Settings.Default.PFXPassword);
                            }
                            catch (Exception ex)
                            {
                                Log.Error("Error exporting archive {@ex}", ex);
                            }
                        }
                    }
                }
                else //Central SSL and San need to save the cert for each hostname
                {
                    Log.Information("Saving Certificate to {crtPfxFile}", crtPfxFile);
                    using (FileStream source = new FileStream(isuPemFile, FileMode.Open),
                        target = new FileStream(crtPfxFile, FileMode.Create))
                    {
                        try
                        {
                            var isuCrt = cp.ImportCertificate(EncodingFormat.PEM, source);
                            cp.ExportArchive(rsaKeys, new[] { crt, isuCrt }, ArchiveFormat.PKCS12, target,
                                Properties.Settings.Default.PFXPassword);
                        }
                        catch (Exception ex)
                        {
                            Log.Error("Error exporting archive {@ex}", ex);
                        }
                    }
                }

                cp.Dispose();

                return crtPfxFile;
            }
            Log.Error("Request status = {StatusCode}", certRequ.StatusCode);
            throw new Exception($"Request status = {certRequ.StatusCode}");
        }

        public static void EnsureTaskScheduler()
        {
            var taskName = $"{ClientName} {CleanFileName(BaseUri)}";

            using (var taskService = new TaskService())
            {
                bool addTask = true;
                if (_settings.ScheduledTaskName == taskName)
                {
                    addTask = false;
                    if (!PromptYesNo($"\nDo you want to replace the existing {taskName} task?"))
                        return;
                    addTask = true;
                    Log.Information("Deleting existing Task {taskName} from Windows Task Scheduler.", taskName);
                    taskService.RootFolder.DeleteTask(taskName, false);
                }

                if (addTask == true)
                {
                    Log.Information("Creating Task {taskName} with Windows Task scheduler at 9am every day.", taskName);

                    // Create a new task definition and assign properties
                    var task = taskService.NewTask();
                    task.RegistrationInfo.Description = "Check for renewal of ACME certificates.";

                    var now = DateTime.Now;
                    var runtime = new DateTime(now.Year, now.Month, now.Day, 9, 0, 0);
                    task.Triggers.Add(new DailyTrigger { DaysInterval = 1, StartBoundary = runtime });

                    var currentExec = Assembly.GetExecutingAssembly().Location;

                    // Create an action that will launch the app with the renew parameters whenever the trigger fires
                    string actionString = $"--renew --baseuri \"{BaseUri}\"";
                    if (!string.IsNullOrWhiteSpace(Options.CertOutPath)) { actionString += $" --certoutpath \"{Options.CertOutPath}\""; }
                    task.Actions.Add(new ExecAction(currentExec, actionString,
                        Path.GetDirectoryName(currentExec)));

                    task.Principal.RunLevel = TaskRunLevel.Highest; // need admin
                    Log.Debug("{@task}", task);
                    
                    if (!Options.UseDefaultTaskUser && PromptYesNo($"\nDo you want to specify the user the task will run as?"))
                    {
                        // Ask for the login and password to allow the task to run 
                        Console.Write("Enter the username (Domain\\username): ");
                        var username = Console.ReadLine();
                        Console.Write("Enter the user's password: ");
                        var password = ReadPassword();
                        Log.Debug("Creating task to run as {username}", username);
                        taskService.RootFolder.RegisterTaskDefinition(taskName, task, TaskCreation.Create, username,
                            password, TaskLogonType.Password);
                    }
                    else
                    {
                        Log.Debug("Creating task to run as current user only when the user is logged on");
                        taskService.RootFolder.RegisterTaskDefinition(taskName, task);
                    }
                    _settings.ScheduledTaskName = taskName;
                }
            }
        }



        public static void ScheduleRenewal(Target target)
        {
            EnsureTaskScheduler();

            var renewals = _settings.LoadRenewals();

            foreach (var existing in from r in renewals.ToArray() where r.Binding.Host == target.Host select r)
            {
                Log.Information("Removing existing scheduled renewal {existing}", existing);
                renewals.Remove(existing);
            }

            var result = new ScheduledRenewal()
            {
                Binding = target,
                CentralSsl = Options.CentralSslStore,
                San = Options.San.ToString(),
                Date = DateTime.UtcNow.AddDays(RenewalPeriod),
                KeepExisting = Options.KeepExisting.ToString(),
                Script = Options.Script,
                ScriptParameters = Options.ScriptParameters,
                Warmup = Options.Warmup
            };
            renewals.Add(result);
            _settings.SaveRenewals(renewals);
            
            Log.Information("Renewal Scheduled {result}", result);
        }

        public static void CheckRenewals()
        {
            Log.Information("Checking Renewals");

            var renewals = _settings.LoadRenewals();
            if (renewals.Count == 0)
                Log.Information("No scheduled renewals found.");

            var now = DateTime.UtcNow;
            foreach (var renewal in renewals)
                ProcessRenewal(renewals, now, renewal);
        }

        private static void ProcessRenewal(List<ScheduledRenewal> renewals, DateTime now, ScheduledRenewal renewal)
        {
            Log.Information("Checking {renewal}", renewal);
            if (renewal.Date >= now) return;

            Log.Information("Renewing certificate for {renewal}", renewal);
            if (string.IsNullOrWhiteSpace(renewal.CentralSsl))
            {
                //Not using Central SSL
                CentralSsl = false;
                Options.CentralSslStore = null;
            }
            else
            {
                //Using Central SSL
                CentralSsl = true;
                Options.CentralSslStore = renewal.CentralSsl;
            }
            if (string.IsNullOrWhiteSpace(renewal.San))
            {
                //Not using San
                Options.San = false;
            }
            else if (renewal.San.ToLower() == "true")
            {
                //Using San
                Options.San = true;
            }
            else
            {
                //Not using San
                Options.San = false;
            }
            if (string.IsNullOrWhiteSpace(renewal.KeepExisting))
            {
                //Not using KeepExisting
                Options.KeepExisting = false;
            }
            else if (renewal.KeepExisting.ToLower() == "true")
            {
                //Using KeepExisting
                Options.KeepExisting = true;
            }
            else
            {
                //Not using KeepExisting
                Options.KeepExisting = false;
            }
            if (!string.IsNullOrWhiteSpace(renewal.Script))
            {
                Options.Script = renewal.Script;
            }
            if (!string.IsNullOrWhiteSpace(renewal.ScriptParameters))
            {
                Options.ScriptParameters = renewal.ScriptParameters;
            }
            if (renewal.Warmup)
            {
                Options.Warmup = true;
            }
            renewal.Binding.Plugin.Renew(renewal.Binding);

            renewal.Date = DateTime.UtcNow.AddDays(RenewalPeriod);
            _settings.SaveRenewals(renewals);
            
            Log.Information("Renewal Scheduled {renewal}", renewal);
        }

        public static string GetIssuerCertificate(CertificateRequest certificate, CertificateProvider cp)
        {
            var linksEnum = certificate.Links;
            if (linksEnum != null)
            {
                var links = new LinkCollection(linksEnum);
                var upLink = links.GetFirstOrDefault("up");
                if (upLink != null)
                {
                    var temporaryFileName = Path.GetTempFileName();
                    try
                    {
                        using (var web = new WebClient())
                        {
                            var uri = new Uri(new Uri(BaseUri), upLink.Uri);
                            web.DownloadFile(uri, temporaryFileName);
                        }

                        var cacert = new X509Certificate2(temporaryFileName);
                        var sernum = cacert.GetSerialNumberString();

                        var cacertDerFile = Path.Combine(_certificatePath, $"ca-{sernum}-crt.der");
                        var cacertPemFile = Path.Combine(_certificatePath, $"ca-{sernum}-crt.pem");

                        if (!File.Exists(cacertDerFile))
                            File.Copy(temporaryFileName, cacertDerFile, true);
                        
                        Log.Information("Saving Issuer Certificate to {cacertPemFile}", cacertPemFile);
                        if (!File.Exists(cacertPemFile))
                            using (FileStream source = new FileStream(cacertDerFile, FileMode.Open),
                                target = new FileStream(cacertPemFile, FileMode.Create))
                            {
                                var caCrt = cp.ImportCertificate(EncodingFormat.DER, source);
                                cp.ExportCertificate(caCrt, EncodingFormat.PEM, target);
                            }

                        return cacertPemFile;
                    }
                    finally
                    {
                        if (File.Exists(temporaryFileName))
                            File.Delete(temporaryFileName);
                    }
                }
            }

            return null;
        }

        public static AuthorizationState Authorize(Target target)
        {
            List<string> dnsIdentifiers = new List<string>();
            if (!Options.San)
            {
                dnsIdentifiers.Add(target.Host);
            }
            if (target.AlternativeNames != null)
            {
                dnsIdentifiers.AddRange(target.AlternativeNames);
            }
            List<AuthorizationState> authStatus = new List<AuthorizationState>();

            foreach (var dnsIdentifier in dnsIdentifiers)
            {
                var webRootPath = target.WebRootPath;
                
                Log.Information("Authorizing Identifier {dnsIdentifier} Using Challenge Type {CHALLENGE_TYPE_HTTP}",
                    dnsIdentifier, AcmeProtocol.CHALLENGE_TYPE_HTTP);
                var authzState = _client.AuthorizeIdentifier(dnsIdentifier);
                var challenge = _client.DecodeChallenge(authzState, AcmeProtocol.CHALLENGE_TYPE_HTTP);
                var httpChallenge = challenge.Challenge as HttpChallenge;

                // We need to strip off any leading '/' in the path
                var filePath = httpChallenge.FilePath;
                if (filePath.StartsWith("/", StringComparison.OrdinalIgnoreCase))
                    filePath = filePath.Substring(1);
                var answerPath = Environment.ExpandEnvironmentVariables(Path.Combine(webRootPath, filePath));

                target.Plugin.CreateAuthorizationFile(answerPath, httpChallenge.FileContent);

                target.Plugin.BeforeAuthorize(target, answerPath, httpChallenge.Token);

                var answerUri = new Uri(httpChallenge.FileUrl);

                if (Options.Warmup)
                {
                    Console.WriteLine($"Waiting for site to warmup...");
                    WarmupSite(answerUri);
                }
                
                Log.Information("Answer should now be browsable at {answerUri}", answerUri);

                try
                {
                    Log.Information("Submitting answer");
                    authzState.Challenges = new AuthorizeChallenge[] { challenge };
                    _client.SubmitChallengeAnswer(authzState, AcmeProtocol.CHALLENGE_TYPE_HTTP, true);

                    // have to loop to wait for server to stop being pending.
                    // TODO: put timeout/retry limit in this loop
                    while (authzState.Status == "pending")
                    {
                        Log.Information("Refreshing authorization");
                        Thread.Sleep(4000); // this has to be here to give ACME server a chance to think
                        var newAuthzState = _client.RefreshIdentifierAuthorization(authzState);
                        if (newAuthzState.Status != "pending")
                            authzState = newAuthzState;
                    }

                    Log.Information("Authorization Result: {Status}", authzState.Status);
                    if (authzState.Status == "invalid")
                    {
                        Log.Error("Authorization Failed {Status}", authzState.Status);
                        Log.Debug("Full Error Details {@authzState}", authzState);
                        Console.ForegroundColor = ConsoleColor.Red;
                        Console.WriteLine(
                            "\n******************************************************************************");
                        
                        Log.Error("The ACME server was probably unable to reach {answerUri}", answerUri);

                        Console.WriteLine("\nCheck in a browser to see if the answer file is being served correctly.");

                        target.Plugin.OnAuthorizeFail(target);

                        Console.WriteLine(
                            "\n******************************************************************************");
                        Console.ResetColor();
                    }
                    authStatus.Add(authzState);
                }
                finally
                {
                    if (authzState.Status == "valid")
                    {
                        target.Plugin.DeleteAuthorization(answerPath, httpChallenge.Token, webRootPath, filePath);
                    }
                }
            }
            foreach (var authState in authStatus)
            {
                if (authState.Status != "valid")
                {
                    return authState;
                }
            }
            return new AuthorizationState { Status = "valid" };
        }

        // Replaces the characters of the typed in password with asterisks
        // More info: http://rajeshbailwal.blogspot.com/2012/03/password-in-c-console-application.html
        private static String ReadPassword()
        {
            var password = new StringBuilder();
            try
            {
                ConsoleKeyInfo info = Console.ReadKey(true);
                while (info.Key != ConsoleKey.Enter)
                {
                    if (info.Key != ConsoleKey.Backspace)
                    {
                        Console.Write("*");
                        password.Append(info.KeyChar);
                    }
                    else if (info.Key == ConsoleKey.Backspace)
                    {
                        if (password != null)
                        {
                            // remove one character from the list of password characters
                            password.Remove(password.Length - 1, 1);
                            // get the location of the cursor
                            int pos = Console.CursorLeft;
                            // move the cursor to the left by one character
                            Console.SetCursorPosition(pos - 1, Console.CursorTop);
                            // replace it with space
                            Console.Write(" ");
                            // move the cursor to the left by one character again
                            Console.SetCursorPosition(pos - 1, Console.CursorTop);
                        }
                    }
                    info = Console.ReadKey(true);
                }
                // add a new line because user pressed enter at the end of their password
                Console.WriteLine();
            }
            catch (Exception ex)
            {
                Log.Error("Error Reading Password: {@ex}", ex);
            }

            return password.ToString();
        }

        private static void WarmupSite(Uri uri)
        {
            var request = WebRequest.Create(uri);

            try
            {
                using (var response = request.GetResponse()) { }
            }
            catch (Exception ex)
            {
                Log.Error("Error warming up site: {@ex}", ex);
            }
        }
    }
}<|MERGE_RESOLUTION|>--- conflicted
+++ resolved
@@ -39,7 +39,6 @@
 
         private static void Main(string[] args)
         {
-            bool retry = false;
             CreateLogger();
 
             ServicePointManager.SecurityProtocol = SecurityProtocolType.Tls | SecurityProtocolType.Tls11 | SecurityProtocolType.Tls12;
@@ -67,6 +66,8 @@
             CreateConfigPath();
 
             SetAndCreateCertificatePath();
+			
+            bool retry = false;
             do
             {
                 try
@@ -75,29 +76,15 @@
                     {
                         signer.Init();
 
-<<<<<<< HEAD
-                        _client.Init();
-                        Log.Information("Getting AcmeServerDirectory");
-                        _client.GetDirectory(true);
-=======
                         var signerPath = Path.Combine(_configPath, "Signer");
                         if (File.Exists(signerPath))
                             LoadSignerFromFile(signer, signerPath);
->>>>>>> 9019f3a9
 
                         using (_client = new AcmeClient(new Uri(BaseUri), new AcmeServerDirectory(), signer))
                         {
-<<<<<<< HEAD
-                            string email = Options.SignerEmail;
-                            if (string.IsNullOrWhiteSpace(email))
-                            {
-                                Console.Write("Enter an email address (not public, used for renewal fail notices): ");
-                                email = Console.ReadLine().Trim();
-=======
                             _client = ConfigureAcmeClient(_client);
 
                             _client.Init();
-                            Console.WriteLine("\nGetting AcmeServerDirectory");
                             Log.Information("Getting AcmeServerDirectory");
                             _client.GetDirectory(true);
 
@@ -106,15 +93,11 @@
                                 LoadRegistrationFromFile(registrationPath);
                             else
                             {
-                                string email;
-                                if (String.IsNullOrWhiteSpace(Options.EmailAddress))
+                                string email = Options.SignerEmail;
+                                if (string.IsNullOrWhiteSpace(email))
                                 {
                                     Console.Write("Enter an email address (not public, used for renewal fail notices): ");
                                     email = Console.ReadLine().Trim();
-                                }
-                                else
-                                {
-                                    email = Options.EmailAddress;
                                 }
 
                                 string[] contacts = GetContacts(email);
@@ -130,7 +113,6 @@
                                 UpdateRegistration();
                                 SaveRegistrationToFile(registrationPath);
                                 SaveSignerToFile(signer, signerPath);
->>>>>>> 9019f3a9
                             }
 
                             if (Options.Renew)
@@ -146,20 +128,7 @@
                             Console.WriteLine();
                             PrintMenuForPlugins();
 
-<<<<<<< HEAD
-                        Console.WriteLine();
-                        PrintMenuForPlugins();
-
-                        if (string.IsNullOrEmpty(Options.ManualHost) && string.IsNullOrWhiteSpace(Options.Plugin))
-                        {
-                            Console.WriteLine(" A: Get certificates for all hosts");
-                            Console.WriteLine(" Q: Quit");
-                            Console.Write("Which host do you want to get a certificate for: ");
-                            var command = ReadCommandFromConsole();
-                            switch (command)
-=======
-                            if (string.IsNullOrEmpty(Options.ManualHost))
->>>>>>> 9019f3a9
+                            if (string.IsNullOrEmpty(Options.ManualHost) && string.IsNullOrWhiteSpace(Options.Plugin))
                             {
                                 Console.WriteLine(" A: Get certificates for all hosts");
                                 Console.WriteLine(" Q: Quit");
@@ -177,63 +146,39 @@
                                         break;
                                 }
                             }
+                            else if (!string.IsNullOrWhiteSpace(Options.Plugin))
+                            {
+                                // If there's a plugin in the options, only do ProcessDefaultCommand for the selected plugin
+                                // Plugins that can run automatically should allow for an empty string as menu response to work
+                                ProcessDefaultCommand(targets, string.Empty);
+                            }
                         }
-                        else if (!string.IsNullOrWhiteSpace(Options.Plugin))
-                        {
-                            // If there's a plugin in the options, only do ProcessDefaultCommand for the selected plugin
-                            // Plugins that can run automatically should allow for an empty string as menu response to work
-                            ProcessDefaultCommand(targets, string.Empty);
-                        }
-                    }
+                    }
+
                     retry = false;
-                    Console.WriteLine("Press enter to continue.");
-                    Console.ReadLine();
-                }
-<<<<<<< HEAD
-            }
-            catch (Exception e)
-            {
-                Environment.ExitCode = e.HResult;
-
-                Log.Error("Error {@e}", e);
-                var acmeWebException = e as AcmeClient.AcmeWebException;
-                if (acmeWebException != null)
-                {
-                    Log.Error("ACME Server Returned: {acmeWebExceptionMessage} - Response: {acmeWebExceptionResponse}", acmeWebException.Message, acmeWebException.Response.ContentAsString);
-                }
-            }
-
-            if (string.IsNullOrWhiteSpace(Options.Plugin))
-            {
-                Console.WriteLine("Press enter to continue.");
-                Console.ReadLine();
-            }
-=======
+                    if (string.IsNullOrWhiteSpace(Options.Plugin))
+					{
+	                    Console.WriteLine("Press enter to continue.");
+	                    Console.ReadLine();
+					}
+                }
                 catch (Exception e)
                 {
+                    Environment.ExitCode = e.HResult;
+
                     Log.Error("Error {@e}", e);
-                    Console.ForegroundColor = ConsoleColor.Red;
                     var acmeWebException = e as AcmeClient.AcmeWebException;
                     if (acmeWebException != null)
-                    {
-                        Console.WriteLine(acmeWebException.Message);
-                        Console.WriteLine("ACME Server Returned:");
-                        Console.WriteLine(acmeWebException.Response.ContentAsString);
-                    }
-                    else
-                    {
-                        Console.WriteLine(e);
-                    }
-                    Console.ResetColor();
-                    if (Options.Renew)
-                    {
-                        Console.WriteLine("Would you like to start again? (y/n)");
-                        if (ReadCommandFromConsole() == "y") { retry = true; }
-                    }
+						Log.Error("ACME Server Returned: {acmeWebExceptionMessage} - Response: {acmeWebExceptionResponse}", acmeWebException.Message, acmeWebException.Response.ContentAsString);
+                }
+
+                if (string.IsNullOrWhiteSpace(Options.Plugin) && Options.Renew)
+                {
+                    Console.WriteLine("Would you like to start again? (y/n)");
+                    if (ReadCommandFromConsole() == "y")
+                        retry = true;
                 }
             } while (retry);
-            
->>>>>>> 9019f3a9
         }
 
         private static bool TryParseOptions(string[] args)
@@ -471,14 +416,12 @@
             using (var signerStream = File.OpenRead(signerPath))
                 signer.Load(signerStream);
         }
-        
+
         private static void SetAndCreateCertificatePath()
         {
-            _certificatePath=Properties.Settings.Default.CertificatePath;
+            _certificatePath = Properties.Settings.Default.CertificatePath;
             if (!string.IsNullOrWhiteSpace(Options.CertOutPath))
-            {
                 _certificatePath = Options.CertOutPath;
-            }
 
             if (string.IsNullOrWhiteSpace(_certificatePath))
                 _certificatePath = _configPath;
@@ -668,7 +611,7 @@
                     return true;
                 if (response.Key == ConsoleKey.N)
                     return false;
-                Console.WriteLine(message+" (y/n)");
+                Console.WriteLine(message + " (y/n)");
             }
         }
 
@@ -878,7 +821,7 @@
                 derRaw = bs.ToArray();
             }
             var derB64U = JwsHelper.Base64UrlEncode(derRaw);
-            
+
             Log.Information("Requesting Certificate");
             var certRequ = _client.RequestCertificate(derB64U);
 
@@ -913,7 +856,7 @@
                     cp.SaveCsr(csr, fs);
                 using (var fs = new FileStream(csrPemFile, FileMode.Create))
                     cp.ExportCsr(csr, EncodingFormat.PEM, fs);
-                
+
                 Log.Information("Saving Certificate to {crtDerFile}", crtDerFile);
                 using (var file = File.Create(crtDerFile))
                     certRequ.SaveCertificate(file);
@@ -1023,13 +966,14 @@
 
                     // Create an action that will launch the app with the renew parameters whenever the trigger fires
                     string actionString = $"--renew --baseuri \"{BaseUri}\"";
-                    if (!string.IsNullOrWhiteSpace(Options.CertOutPath)) { actionString += $" --certoutpath \"{Options.CertOutPath}\""; }
+                    if (!string.IsNullOrWhiteSpace(Options.CertOutPath))
+                        actionString += $" --certoutpath \"{Options.CertOutPath}\"";
                     task.Actions.Add(new ExecAction(currentExec, actionString,
                         Path.GetDirectoryName(currentExec)));
 
                     task.Principal.RunLevel = TaskRunLevel.Highest; // need admin
                     Log.Debug("{@task}", task);
-                    
+
                     if (!Options.UseDefaultTaskUser && PromptYesNo($"\nDo you want to specify the user the task will run as?"))
                     {
                         // Ask for the login and password to allow the task to run 
@@ -1078,7 +1022,7 @@
             };
             renewals.Add(result);
             _settings.SaveRenewals(renewals);
-            
+
             Log.Information("Renewal Scheduled {result}", result);
         }
 
@@ -1159,7 +1103,7 @@
 
             renewal.Date = DateTime.UtcNow.AddDays(RenewalPeriod);
             _settings.SaveRenewals(renewals);
-            
+
             Log.Information("Renewal Scheduled {renewal}", renewal);
         }
 
@@ -1189,7 +1133,7 @@
 
                         if (!File.Exists(cacertDerFile))
                             File.Copy(temporaryFileName, cacertDerFile, true);
-                        
+
                         Log.Information("Saving Issuer Certificate to {cacertPemFile}", cacertPemFile);
                         if (!File.Exists(cacertPemFile))
                             using (FileStream source = new FileStream(cacertDerFile, FileMode.Open),
@@ -1228,7 +1172,7 @@
             foreach (var dnsIdentifier in dnsIdentifiers)
             {
                 var webRootPath = target.WebRootPath;
-                
+
                 Log.Information("Authorizing Identifier {dnsIdentifier} Using Challenge Type {CHALLENGE_TYPE_HTTP}",
                     dnsIdentifier, AcmeProtocol.CHALLENGE_TYPE_HTTP);
                 var authzState = _client.AuthorizeIdentifier(dnsIdentifier);
@@ -1252,7 +1196,7 @@
                     Console.WriteLine($"Waiting for site to warmup...");
                     WarmupSite(answerUri);
                 }
-                
+
                 Log.Information("Answer should now be browsable at {answerUri}", answerUri);
 
                 try
@@ -1280,7 +1224,7 @@
                         Console.ForegroundColor = ConsoleColor.Red;
                         Console.WriteLine(
                             "\n******************************************************************************");
-                        
+
                         Log.Error("The ACME server was probably unable to reach {answerUri}", answerUri);
 
                         Console.WriteLine("\nCheck in a browser to see if the answer file is being served correctly.");
