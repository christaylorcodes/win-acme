﻿using ACMESharp;
using Autofac;
using LetsEncrypt.ACME.Simple.Services;
using Microsoft.Azure.Management.Dns;
using Microsoft.Azure.Management.Dns.Models;
using Microsoft.Rest.Azure.Authentication;
using Nager.PublicSuffix;
using System;
using System.Collections.Generic;

namespace LetsEncrypt.ACME.Simple.Plugins.ValidationPlugins.Dns
{
    class AzureFactory : IValidationPluginFactory
    {
        public string ChallengeType => AcmeProtocol.CHALLENGE_TYPE_DNS;
        public string Description => "Azure DNS";
        public string Name => nameof(Azure);
        public bool CanValidate(Target target) => true;
        public Type Instance => typeof(Azure);
    }

    class Azure : DnsValidation
    {
<<<<<<< HEAD
        private static DomainParser _domainParser = new DomainParser(new WebTldRuleProvider());
        private DnsManagementClient _DnsClient;
        private IOptionsService _options;
        private IInputService _input;
=======
        private static DomainParser _domainParser;
>>>>>>> 11b4560f

        public Azure(
            Target target, 
            ILogService logService, 
            IOptionsService optionsService,
            IInputService inputService) : base(logService)
        {
            // Build the service credentials and DNS management client
            var serviceCreds = ApplicationTokenProvider.LoginSilentAsync(
                target.DnsAzureOptions.TenantId,
                target.DnsAzureOptions.ClientId,
                target.DnsAzureOptions.Secret).Result;
            _DnsClient = new DnsManagementClient(serviceCreds) {
                SubscriptionId = target.DnsAzureOptions.SubscriptionId
            };
<<<<<<< HEAD
            _input = inputService;
            _options = optionsService;
=======
            if (_domainParser == null)
            {
                _domainParser = new DomainParser(new WebTldRuleProvider());
            }
>>>>>>> 11b4560f
        }

        public override void CreateRecord(Target target, string identifier, string recordName, string token)
        {
            var url = _domainParser.Get(recordName);

            // Create record set parameters
            var recordSetParams = new RecordSet
            {
                TTL = 3600,
                TxtRecords = new List<TxtRecord>
                {
                    new TxtRecord(new[] { token })
                }
            };

            _DnsClient.RecordSets.CreateOrUpdate(target.DnsAzureOptions.ResourceGroupName, 
                url.RegistrableDomain,
                url.SubDomain,
                RecordType.TXT, 
                recordSetParams);
        }

        public override void DeleteRecord(Target target, string identifier, string recordName)
        {
            var url = _domainParser.Get(recordName);
            _DnsClient.RecordSets.Delete(target.DnsAzureOptions.ResourceGroupName, url.RegistrableDomain, url.SubDomain, RecordType.TXT);
        }

        public override void Aquire(Target target)
        {
            target.DnsAzureOptions = new AzureDnsOptions(_options, _input);
        }

        public override void Default(Target target)
        {
            target.DnsAzureOptions = new AzureDnsOptions(_options);
        }
    }
}
<|MERGE_RESOLUTION|>--- conflicted
+++ resolved
@@ -1,95 +1,93 @@
-﻿using ACMESharp;
-using Autofac;
-using LetsEncrypt.ACME.Simple.Services;
-using Microsoft.Azure.Management.Dns;
-using Microsoft.Azure.Management.Dns.Models;
-using Microsoft.Rest.Azure.Authentication;
-using Nager.PublicSuffix;
-using System;
-using System.Collections.Generic;
-
-namespace LetsEncrypt.ACME.Simple.Plugins.ValidationPlugins.Dns
-{
-    class AzureFactory : IValidationPluginFactory
-    {
-        public string ChallengeType => AcmeProtocol.CHALLENGE_TYPE_DNS;
-        public string Description => "Azure DNS";
-        public string Name => nameof(Azure);
-        public bool CanValidate(Target target) => true;
-        public Type Instance => typeof(Azure);
-    }
-
-    class Azure : DnsValidation
-    {
-<<<<<<< HEAD
-        private static DomainParser _domainParser = new DomainParser(new WebTldRuleProvider());
-        private DnsManagementClient _DnsClient;
-        private IOptionsService _options;
-        private IInputService _input;
-=======
-        private static DomainParser _domainParser;
->>>>>>> 11b4560f
-
-        public Azure(
-            Target target, 
-            ILogService logService, 
-            IOptionsService optionsService,
-            IInputService inputService) : base(logService)
-        {
-            // Build the service credentials and DNS management client
-            var serviceCreds = ApplicationTokenProvider.LoginSilentAsync(
-                target.DnsAzureOptions.TenantId,
-                target.DnsAzureOptions.ClientId,
-                target.DnsAzureOptions.Secret).Result;
-            _DnsClient = new DnsManagementClient(serviceCreds) {
-                SubscriptionId = target.DnsAzureOptions.SubscriptionId
-            };
-<<<<<<< HEAD
-            _input = inputService;
-            _options = optionsService;
-=======
-            if (_domainParser == null)
-            {
-                _domainParser = new DomainParser(new WebTldRuleProvider());
-            }
->>>>>>> 11b4560f
-        }
-
-        public override void CreateRecord(Target target, string identifier, string recordName, string token)
-        {
-            var url = _domainParser.Get(recordName);
-
-            // Create record set parameters
-            var recordSetParams = new RecordSet
-            {
-                TTL = 3600,
-                TxtRecords = new List<TxtRecord>
-                {
-                    new TxtRecord(new[] { token })
-                }
-            };
-
-            _DnsClient.RecordSets.CreateOrUpdate(target.DnsAzureOptions.ResourceGroupName, 
-                url.RegistrableDomain,
-                url.SubDomain,
-                RecordType.TXT, 
-                recordSetParams);
-        }
-
-        public override void DeleteRecord(Target target, string identifier, string recordName)
-        {
-            var url = _domainParser.Get(recordName);
-            _DnsClient.RecordSets.Delete(target.DnsAzureOptions.ResourceGroupName, url.RegistrableDomain, url.SubDomain, RecordType.TXT);
-        }
-
-        public override void Aquire(Target target)
-        {
-            target.DnsAzureOptions = new AzureDnsOptions(_options, _input);
-        }
-
-        public override void Default(Target target)
-        {
-            target.DnsAzureOptions = new AzureDnsOptions(_options);
-        }
-    }
-}
+﻿using ACMESharp;
+using Autofac;
+using LetsEncrypt.ACME.Simple.Services;
+using Microsoft.Azure.Management.Dns;
+using Microsoft.Azure.Management.Dns.Models;
+using Microsoft.Rest.Azure.Authentication;
+using Nager.PublicSuffix;
+using System;
+using System.Collections.Generic;
+
+namespace LetsEncrypt.ACME.Simple.Plugins.ValidationPlugins.Dns
+{
+    class AzureFactory : IValidationPluginFactory
+    {
+        public string ChallengeType => AcmeProtocol.CHALLENGE_TYPE_DNS;
+        public string Description => "Azure DNS";
+        public string Name => nameof(Azure);
+        public bool CanValidate(Target target) => true;
+        public Type Instance => typeof(Azure);
+    }
+
+    class Azure : DnsValidation
+    {
+        private static DomainParser _domainParser = new DomainParser(new WebTldRuleProvider());
+        private DnsManagementClient _DnsClient;
+        private IOptionsService _options;
+        private IInputService _input;
+
+        public Azure(
+            Target target, 
+            ILogService logService, 
+            IOptionsService optionsService,
+            IInputService inputService) : base(logService)
+        {
+            // Build the service credentials and DNS management client
+            var serviceCreds = ApplicationTokenProvider.LoginSilentAsync(
+                target.DnsAzureOptions.TenantId,
+                target.DnsAzureOptions.ClientId,
+                target.DnsAzureOptions.Secret).Result;
+            _DnsClient = new DnsManagementClient(serviceCreds) {
+                SubscriptionId = target.DnsAzureOptions.SubscriptionId
+            };
+            _input = inputService;
+            _options = optionsService;
+            if (_domainParser == null)
+            {
+                _domainParser = new DomainParser(new WebTldRuleProvider());
+            }
+        }
+
+        public override IValidationPlugin CreateInstance(Target target)
+        {
+            return new Azure(target);
+        }
+
+        public override void CreateRecord(Target target, string identifier, string recordName, string token)
+        {
+            var url = _domainParser.Get(recordName);
+
+            // Create record set parameters
+            var recordSetParams = new RecordSet
+            {
+                TTL = 3600,
+                TxtRecords = new List<TxtRecord>
+                {
+                    new TxtRecord(new[] { token })
+                }
+            };
+
+            _DnsClient.RecordSets.CreateOrUpdate(target.DnsAzureOptions.ResourceGroupName, 
+                url.RegistrableDomain,
+                url.SubDomain,
+                RecordType.TXT, 
+                recordSetParams);
+        }
+
+        public override void DeleteRecord(Target target, string identifier, string recordName)
+        {
+            var url = _domainParser.Get(recordName);
+            _DnsClient.RecordSets.Delete(target.DnsAzureOptions.ResourceGroupName, url.RegistrableDomain, url.SubDomain, RecordType.TXT);
+        }
+
+        public override void Aquire(Target target)
+        {
+            target.DnsAzureOptions = new AzureDnsOptions(_options, _input);
+        }
+
+        public override void Default(Target target)
+        {
+            target.DnsAzureOptions = new AzureDnsOptions(_options);
+        }
+    }
+}