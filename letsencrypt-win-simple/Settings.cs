﻿using System.Collections.Generic;
using Microsoft.Win32;
using System.Linq;
using System;

namespace LetsEncrypt.ACME.Simple
{
    public class Settings
    {
        public const int maxNames = 100;
        private string _registryHome;
        private const string _renewalsKey = "Renewals";

        public Settings(string clientName, string cleanBaseUri)
        {
            var key = $"\\Software\\{clientName}\\{cleanBaseUri}";
            _registryHome = $"HKEY_CURRENT_USER{key}";
            if (_renewalStore == null)
            {
                _registryHome = $"HKEY_LOCAL_MACHINE{key}";
            }
            Program.Log.Verbose("Using registry key {_registryHome}", _registryHome);
        }

        private string[] _renewalStore
        {
            get { return Registry.GetValue(_registryHome, _renewalsKey, null) as string[]; }
            set { Registry.SetValue(_registryHome, _renewalsKey, value); }
        }

        public IEnumerable<ScheduledRenewal> Renewals
        {
            get {
                if (_renewalsCache == null) {
<<<<<<< HEAD
                    if (_renewalStore != null) {
                        _renewalsCache = _renewalStore.Select(x => ScheduledRenewal.Load(x)).Where(x => x != null).ToList();
                    } else {
=======
                    if (_renewalStore != null)
                    {
                        _renewalsCache = _renewalStore.Select(x => ScheduledRenewal.Load(x)).Where(x => x != null).ToList();
                    }
                    else
                    {
>>>>>>> 3b8f16cd
                        _renewalsCache = new List<ScheduledRenewal>();
                    }
                }
                return _renewalsCache;
            }
            set {
                _renewalsCache = value.ToList();
                _renewalStore = _renewalsCache.Select(x => x.Save()).ToArray();
            }
        }
        private List<ScheduledRenewal>  _renewalsCache = null;

        internal int HostsPerPage()
        {
            int hostsPerPage = 50;
            try {
                hostsPerPage = Properties.Settings.Default.HostsPerPage;
            } catch (Exception ex) {
                Program.Log.Error("Error getting HostsPerPage setting, setting to default value. Error: {@ex}", ex);
            }
            return hostsPerPage;
        }

    }
}<|MERGE_RESOLUTION|>--- conflicted
+++ resolved
@@ -1,71 +1,65 @@
-﻿using System.Collections.Generic;
-using Microsoft.Win32;
-using System.Linq;
-using System;
-
-namespace LetsEncrypt.ACME.Simple
-{
-    public class Settings
-    {
-        public const int maxNames = 100;
-        private string _registryHome;
-        private const string _renewalsKey = "Renewals";
-
-        public Settings(string clientName, string cleanBaseUri)
-        {
-            var key = $"\\Software\\{clientName}\\{cleanBaseUri}";
-            _registryHome = $"HKEY_CURRENT_USER{key}";
-            if (_renewalStore == null)
-            {
-                _registryHome = $"HKEY_LOCAL_MACHINE{key}";
-            }
-            Program.Log.Verbose("Using registry key {_registryHome}", _registryHome);
-        }
-
-        private string[] _renewalStore
-        {
-            get { return Registry.GetValue(_registryHome, _renewalsKey, null) as string[]; }
-            set { Registry.SetValue(_registryHome, _renewalsKey, value); }
-        }
-
-        public IEnumerable<ScheduledRenewal> Renewals
-        {
-            get {
-                if (_renewalsCache == null) {
-<<<<<<< HEAD
-                    if (_renewalStore != null) {
-                        _renewalsCache = _renewalStore.Select(x => ScheduledRenewal.Load(x)).Where(x => x != null).ToList();
-                    } else {
-=======
-                    if (_renewalStore != null)
-                    {
-                        _renewalsCache = _renewalStore.Select(x => ScheduledRenewal.Load(x)).Where(x => x != null).ToList();
-                    }
-                    else
-                    {
->>>>>>> 3b8f16cd
-                        _renewalsCache = new List<ScheduledRenewal>();
-                    }
-                }
-                return _renewalsCache;
-            }
-            set {
-                _renewalsCache = value.ToList();
-                _renewalStore = _renewalsCache.Select(x => x.Save()).ToArray();
-            }
-        }
-        private List<ScheduledRenewal>  _renewalsCache = null;
-
-        internal int HostsPerPage()
-        {
-            int hostsPerPage = 50;
-            try {
-                hostsPerPage = Properties.Settings.Default.HostsPerPage;
-            } catch (Exception ex) {
-                Program.Log.Error("Error getting HostsPerPage setting, setting to default value. Error: {@ex}", ex);
-            }
-            return hostsPerPage;
-        }
-
-    }
+﻿using System.Collections.Generic;
+using Microsoft.Win32;
+using System.Linq;
+using System;
+
+namespace LetsEncrypt.ACME.Simple
+{
+    public class Settings
+    {
+        public const int maxNames = 100;
+        private string _registryHome;
+        private const string _renewalsKey = "Renewals";
+
+        public Settings(string clientName, string cleanBaseUri)
+        {
+            var key = $"\\Software\\{clientName}\\{cleanBaseUri}";
+            _registryHome = $"HKEY_CURRENT_USER{key}";
+            if (_renewalStore == null)
+            {
+                _registryHome = $"HKEY_LOCAL_MACHINE{key}";
+            }
+            Program.Log.Verbose("Using registry key {_registryHome}", _registryHome);
+        }
+
+        private string[] _renewalStore
+        {
+            get { return Registry.GetValue(_registryHome, _renewalsKey, null) as string[]; }
+            set { Registry.SetValue(_registryHome, _renewalsKey, value); }
+        }
+
+        public IEnumerable<ScheduledRenewal> Renewals
+        {
+            get {
+                if (_renewalsCache == null) {
+                    if (_renewalStore != null)
+                    {
+                        _renewalsCache = _renewalStore.Select(x => ScheduledRenewal.Load(x)).Where(x => x != null).ToList();
+                    }
+                    else
+                    {
+                        _renewalsCache = new List<ScheduledRenewal>();
+                    }
+                }
+                return _renewalsCache;
+            }
+            set {
+                _renewalsCache = value.ToList();
+                _renewalStore = _renewalsCache.Select(x => x.Save()).ToArray();
+            }
+        }
+        private List<ScheduledRenewal>  _renewalsCache = null;
+
+        internal int HostsPerPage()
+        {
+            int hostsPerPage = 50;
+            try {
+                hostsPerPage = Properties.Settings.Default.HostsPerPage;
+            } catch (Exception ex) {
+                Program.Log.Error("Error getting HostsPerPage setting, setting to default value. Error: {@ex}", ex);
+            }
+            return hostsPerPage;
+        }
+
+    }
 }